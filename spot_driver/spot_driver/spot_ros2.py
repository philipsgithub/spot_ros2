from rclpy.executors import MultiThreadedExecutor
from rclpy.callback_groups import ReentrantCallbackGroup, MutuallyExclusiveCallbackGroup

from rclpy.action import ActionServer

from std_srvs.srv import Trigger, SetBool
from geometry_msgs.msg import Twist, Pose


from bosdyn.api import geometry_pb2, trajectory_pb2, robot_command_pb2, world_object_pb2
from bosdyn.api.geometry_pb2 import Quaternion, SE2VelocityLimit
from bosdyn.api.spot import robot_command_pb2 as spot_command_pb2
from bosdyn.client import math_helpers
from google.protobuf.timestamp_pb2 import Timestamp
import tf2_ros

import spot_driver.conversions as conv
from spot_driver.single_goal_action_server import SingleGoalActionServer

from bosdyn_msgs.msg import RobotCommandFeedback
from bosdyn_msgs.msg import RobotState
from spot_msgs.msg import Metrics
from spot_msgs.msg import LeaseArray, LeaseResource
from spot_msgs.msg import FootState, FootStateArray
from spot_msgs.msg import EStopState, EStopStateArray
from spot_msgs.msg import WiFiState
from spot_msgs.msg import PowerState
from spot_msgs.msg import BehaviorFault, BehaviorFaultState
from spot_msgs.msg import SystemFault, SystemFaultState
from spot_msgs.msg import BatteryState, BatteryStateArray
from spot_msgs.msg import Feedback
from spot_msgs.msg import MobilityParams
from spot_msgs.action import NavigateTo
from spot_msgs.action import RobotCommand
from spot_msgs.action import Trajectory
from spot_msgs.srv import ListGraph
from spot_msgs.srv import ListWorldObjects
from spot_msgs.srv import SetLocomotion
from spot_msgs.srv import ClearBehaviorFault
from spot_msgs.srv import SetVelocity

#####DEBUG/RELEASE: RELATIVE PATH NOT WORKING IN DEBUG
# Release
from .ros_helpers import *
<<<<<<< HEAD
from .spot_wrapper import SpotWrapper
from .spot_sim import SpotSim
=======
from spot_wrapper.wrapper import SpotWrapper
>>>>>>> ae0013fd

### Debug
# from ros_helpers import *

import logging
import threading

import signal
import sys

MAX_DURATION = 1e6
MOCK_HOSTNAME = "Mock_spot"


class WaitForGoal(object):
    def __init__(self, clock, time, callback=None):
        self._at_goal = False
        self._callback = callback
        self._clock = clock
        self._time = rclpy.time.Duration(seconds=time)
        self._thread = threading.Thread(target=self._run)
        self._thread.start()

    @property
    def at_goal(self):
        return self._at_goal

    def _run(self):
        start_time = self._clock.now()
        while self._clock.now() - start_time < self._time:
            time.sleep(0.05)
        self._at_goal = True


class SpotROS:
    """Parent class for using the wrapper.  Defines all callbacks and keeps the wrapper alive"""

    def __init__(self):
        self.spot_wrapper: SpotWrapper = None
        self.node = None
        self._printed_once = False

        self.callbacks = {}
        """Dictionary listing what callback to use for what data task"""
        self.callbacks["robot_state"] = self.RobotStateCB
        self.callbacks["metrics"] = self.MetricsCB
        self.callbacks["lease"] = self.LeaseCB
        self.callbacks["world_objects"] = self.WorldObjectsCB

    def RobotStateCB(self, results):
        """Callback for when the Spot Wrapper gets new robot state data.
        Args:
            results: FutureWrapper object of AsyncPeriodicQuery callback
        """
        state = self.spot_wrapper.robot_state

        if state:
            ## joint states ##
            joint_state = GetJointStatesFromState(state, self.spot_wrapper)
            self.joint_state_pub.publish(joint_state)

            ## TF ##
            tf_msg = GetTFFromState(state, self.spot_wrapper, self.mode_parent_odom_tf)
            if len(tf_msg.transforms) > 0:
                self.dynamic_broadcaster.sendTransform(tf_msg.transforms)

            # Odom Twist #
            twist_odom_msg = GetOdomTwistFromState(state, self.spot_wrapper)
            self.odom_twist_pub.publish(twist_odom_msg)

            # Odom #
            if self.mode_parent_odom_tf == self.spot_wrapper.frame_prefix + 'vision':
                odom_msg = GetOdomFromState(state, self.spot_wrapper, use_vision=True)
            else:
                odom_msg = GetOdomFromState(state, self.spot_wrapper, use_vision=False)
            self.odom_pub.publish(odom_msg)

            # Feet #
            foot_array_msg = GetFeetFromState(state, self.spot_wrapper)
            self.feet_pub.publish(foot_array_msg)

            # EStop #
            estop_array_msg = GetEStopStateFromState(state, self.spot_wrapper)
            self.estop_pub.publish(estop_array_msg)

            # WIFI #
            wifi_msg = GetWifiFromState(state, self.spot_wrapper)
            self.wifi_pub.publish(wifi_msg)

            # Battery States #
            battery_states_array_msg = GetBatteryStatesFromState(state, self.spot_wrapper)
            self.battery_pub.publish(battery_states_array_msg)

            # Power State #
            power_state_msg = GetPowerStatesFromState(state, self.spot_wrapper)
            self.power_pub.publish(power_state_msg)

            # System Faults #
            system_fault_state_msg = GetSystemFaultsFromState(state, self.spot_wrapper)
            self.system_faults_pub.publish(system_fault_state_msg)

            # Behavior Faults #
            behavior_fault_state_msg = getBehaviorFaultsFromState(state, self.spot_wrapper)
            self.behavior_faults_pub.publish(behavior_fault_state_msg)

    def MetricsCB(self, results):
        """Callback for when the Spot Wrapper gets new metrics data.
        Args:
            results: FutureWrapper object of AsyncPeriodicQuery callback
        """
        metrics = self.spot_wrapper.metrics
        if metrics:
            metrics_msg = Metrics()
            local_time = self.spot_wrapper.robotToLocalTime(metrics.timestamp)
            metrics_msg.header.stamp = Time(sec=local_time.seconds, nanosec=local_time.nanos)

            for metric in metrics.metrics:
                if metric.label == "distance":
                    metrics_msg.distance = metric.float_value
                if metric.label == "gait cycles":
                    metrics_msg.gait_cycles = metric.int_value
                if metric.label == "time moving":
                    # metrics_msg.time_moving = Time(metric.duration.seconds, metric.duration.nanos)
                    duration = Duration(sec=metric.duration.seconds, nanosec=metric.duration.nanos)
                    metrics_msg.time_moving = duration
                if metric.label == "electric power":
                    # metrics_msg.electric_power = Time(metric.duration.seconds, metric.duration.nanos)
                    duration = Duration(sec=metric.duration.seconds, nanosec=metric.duration.nanos)
                    metrics_msg.electric_power = duration
            self.metrics_pub.publish(metrics_msg)

    def LeaseCB(self, results):
        """Callback for when the Spot Wrapper gets new lease data.
        Args:
            results: FutureWrapper object of AsyncPeriodicQuery callback
        """
        lease_array_msg = LeaseArray()
        lease_list = self.spot_wrapper.lease
        if lease_list:
            for resource in lease_list:
                new_resource = LeaseResource()
                new_resource.resource = resource.resource
                new_resource.lease.resource = resource.lease.resource
                new_resource.lease.epoch = resource.lease.epoch

                for seq in resource.lease.sequence:
                    new_resource.lease.sequence.append(seq)

                new_resource.lease_owner.client_name = resource.lease_owner.client_name
                new_resource.lease_owner.user_name = resource.lease_owner.user_name

                lease_array_msg.resources.append(new_resource)

            self.lease_pub.publish(lease_array_msg)

    def WorldObjectsCB(self, results):
        world_objects = self.spot_wrapper.world_objects
        if world_objects:
            ## TF ##
            tf_msg = GetTFFromWorldObjects(world_objects.world_objects, self.spot_wrapper,
                                           self.mode_parent_odom_tf.value)
            if len(tf_msg.transforms) > 0:
                self.dynamic_broadcaster.sendTransform(tf_msg.transforms)

    def publish_camera_images_callback(self):
        image_bundle = self.spot_wrapper.get_camera_images()
        frontleft_image_msg, frontleft_camera_info = bosdyn_data_to_image_and_camera_info_msgs(
            image_bundle.frontleft, self.spot_wrapper
        )
        frontright_image_msg, frontright_camera_info = bosdyn_data_to_image_and_camera_info_msgs(
            image_bundle.frontright, self.spot_wrapper
        )
        left_image_msg, left_camera_info = bosdyn_data_to_image_and_camera_info_msgs(
            image_bundle.left, self.spot_wrapper
        )
        right_image_msg, right_camera_info = bosdyn_data_to_image_and_camera_info_msgs(
            image_bundle.right, self.spot_wrapper
        )
        back_image_msg, back_camera_info = bosdyn_data_to_image_and_camera_info_msgs(
            image_bundle.back, self.spot_wrapper
        )

        self.frontleft_image_pub.publish(frontleft_image_msg)
        self.frontright_image_pub.publish(frontright_image_msg)
        self.left_image_pub.publish(left_image_msg)
        self.right_image_pub.publish(right_image_msg)
        self.back_image_pub.publish(back_image_msg)

        self.frontleft_image_info_pub.publish(frontleft_camera_info)
        self.frontright_image_info_pub.publish(frontright_camera_info)
        self.left_image_info_pub.publish(left_camera_info)
        self.right_image_info_pub.publish(right_camera_info)
        self.back_image_info_pub.publish(back_camera_info)

        self.populate_camera_static_transforms(image_bundle.frontleft)
        self.populate_camera_static_transforms(image_bundle.frontright)
        self.populate_camera_static_transforms(image_bundle.left)
        self.populate_camera_static_transforms(image_bundle.right)
        self.populate_camera_static_transforms(image_bundle.back)

    def publish_depth_images_callback(self):
        image_bundle = self.spot_wrapper.get_depth_images()
        frontleft_image_msg, frontleft_camera_info = bosdyn_data_to_image_and_camera_info_msgs(
            image_bundle.frontleft, self.spot_wrapper
        )
        frontright_image_msg, frontright_camera_info = bosdyn_data_to_image_and_camera_info_msgs(
            image_bundle.frontright, self.spot_wrapper
        )
        left_image_msg, left_camera_info = bosdyn_data_to_image_and_camera_info_msgs(
            image_bundle.left, self.spot_wrapper
        )
        right_image_msg, right_camera_info = bosdyn_data_to_image_and_camera_info_msgs(
            image_bundle.right, self.spot_wrapper
        )
        back_image_msg, back_camera_info = bosdyn_data_to_image_and_camera_info_msgs(
            image_bundle.back, self.spot_wrapper
        )

        self.frontleft_depth_pub.publish(frontleft_image_msg)
        self.frontright_depth_pub.publish(frontright_image_msg)
        self.left_depth_pub.publish(left_image_msg)
        self.right_depth_pub.publish(right_image_msg)
        self.back_depth_pub.publish(back_image_msg)

        self.frontleft_depth_info_pub.publish(frontleft_camera_info)
        self.frontright_depth_info_pub.publish(frontright_camera_info)
        self.left_depth_info_pub.publish(left_camera_info)
        self.right_depth_info_pub.publish(right_camera_info)
        self.back_depth_info_pub.publish(back_camera_info)

        self.populate_camera_static_transforms(image_bundle.frontleft)
        self.populate_camera_static_transforms(image_bundle.frontright)
        self.populate_camera_static_transforms(image_bundle.left)
        self.populate_camera_static_transforms(image_bundle.right)
        self.populate_camera_static_transforms(image_bundle.back)

    def publish_depth_registered_images_callback(self):
        image_bundle = self.spot_wrapper.get_depth_registered_images()
        frontleft_image_msg, frontleft_camera_info = bosdyn_data_to_image_and_camera_info_msgs(
            image_bundle.frontleft, self.spot_wrapper
        )
        frontright_image_msg, frontright_camera_info = bosdyn_data_to_image_and_camera_info_msgs(
            image_bundle.frontright, self.spot_wrapper
        )
        left_image_msg, left_camera_info = bosdyn_data_to_image_and_camera_info_msgs(
            image_bundle.left, self.spot_wrapper
        )
        right_image_msg, right_camera_info = bosdyn_data_to_image_and_camera_info_msgs(
            image_bundle.right, self.spot_wrapper
        )
        back_image_msg, back_camera_info = bosdyn_data_to_image_and_camera_info_msgs(
            image_bundle.back, self.spot_wrapper
        )

        self.frontleft_depth_registered_pub.publish(frontleft_image_msg)
        self.frontright_depth_registered_pub.publish(frontright_image_msg)
        self.left_depth_registered_pub.publish(left_image_msg)
        self.right_depth_registered_pub.publish(right_image_msg)
        self.back_depth_registered_pub.publish(back_image_msg)

        self.frontleft_depth_registered_info_pub.publish(frontleft_camera_info)
        self.frontright_depth_registered_info_pub.publish(frontright_camera_info)
        self.left_depth_registered_info_pub.publish(left_camera_info)
        self.right_depth_registered_info_pub.publish(right_camera_info)
        self.back_depth_registered_info_pub.publish(back_camera_info)

        self.populate_camera_static_transforms(image_bundle.frontleft)
        self.populate_camera_static_transforms(image_bundle.frontright)
        self.populate_camera_static_transforms(image_bundle.left)
        self.populate_camera_static_transforms(image_bundle.right)
        self.populate_camera_static_transforms(image_bundle.back)

    def service_wrapper(self, name, handler, request, response):
        if self.spot_wrapper is None:
            self.node.get_logger().info(
                'Mock mode: service ' + name + ' successfully called with request ' + str(request))
            response.success = True
            return response
        return handler(request, response)

    def handle_claim(self, request, response):
        """ROS service handler for the claim service"""
        response.success, response.message = self.spot_wrapper.claim()
        return response

    def handle_release(self, request, response):
        """ROS service handler for the release service"""
        response.success, response.message = self.spot_wrapper.release()
        return response

    def handle_stop(self, request, response):
        """ROS service handler for the stop service"""
        response.success, response.message = self.spot_wrapper.stop()
        return response

    def handle_self_right(self, request, response):
        """ROS service handler for the self-right service"""
        response.success, response.message = self.spot_wrapper.self_right()
        return response

    def handle_sit(self, request, response):
        """ROS service handler for the sit service"""
        self.node.get_logger().info("calling sit")
        response.success, response.message = self.spot_wrapper.sit()
        return response

    def handle_stand(self, request, response):
        self.node.get_logger().info("calling stand")
        """ROS service handler for the stand service"""
        response.success, response.message = self.spot_wrapper.stand()
        return response

    def handle_rollover(self, request, response):
        """ROS service handler for the rollover service"""
        response.success, response.message = self.spot_wrapper.battery_change_pose()
        return response

    def handle_power_on(self, request, response):
        """ROS service handler for the power-on service"""
        response.success, response.message = self.spot_wrapper.power_on()
        return response

    def handle_safe_power_off(self, request, response):
        """ROS service handler for the safe-power-off service"""
        response.success, response.message = self.spot_wrapper.safe_power_off()
        return response

    def handle_estop_hard(self, request, response):
        """ROS service handler to hard-eStop the robot.  The robot will immediately cut power to the motors"""
        response.success, response.message = self.spot_wrapper.assertEStop(True)
        return response

    def handle_estop_soft(self, request, response):
        """ROS service handler to soft-eStop the robot.  The robot will try to settle on the ground before cutting
        power to the motors """
        response.success, response.message = self.spot_wrapper.assertEStop(False)
        return response

    def handle_estop_disengage(self, request, response):
        """ROS service handler to disengage the eStop on the robot."""
        response.success, response.message = self.spot_wrapper.disengageEStop()
        return response

    def handle_clear_behavior_fault(self, request, response):
        """ROS service handler for clearing behavior faults"""
        response.success, response.message = self.spot_wrapper.clear_behavior_fault(request.id)
        return response

    def handle_stair_mode(self, request, response):
        """ROS service handler to set a stair mode to the robot."""
        try:
            mobility_params = self.spot_wrapper.get_mobility_params()
            mobility_params.stair_hint = request.data
            self.spot_wrapper.set_mobility_params(mobility_params)
            response.success = True
            response.message = 'Success'
            return response
        except Exception as e:
            response.success = False
            response.message = 'Error:{}'.format(e)
            return response

    def handle_locomotion_mode(self, request, response):
        """ROS service handler to set locomotion mode"""
        try:
            mobility_params = self.spot_wrapper.get_mobility_params()
            mobility_params.locomotion_hint = request.locomotion_mode
            self.spot_wrapper.set_mobility_params(mobility_params)
            response.success = True
            response.message = 'Success'
            return response
        except Exception as e:
            response.success = False
            response.message = 'Error:{}'.format(e)
            return response

    def handle_max_vel(self, request, response):
        """
        Handle a max_velocity service call. This will modify the mobility params to have a limit on the maximum
        velocity that the robot can move during motion commands. This affects trajectory commands and velocity
        commands
        Args:
            req: SetVelocityRequest containing requested maximum velocity
        Returns: SetVelocityResponse
        """
        try:
            mobility_params = self.spot_wrapper.get_mobility_params()
            mobility_params.vel_limit.CopyFrom(
                SE2VelocityLimit(max_vel=math_helpers.SE2Velocity(request.velocity_limit.linear.x,
                                                                  request.velocity_limit.linear.y,
                                                                  request.velocity_limit.angular.z).to_proto()))
            self.spot_wrapper.set_mobility_params(mobility_params)
            response.success = True
            response.message = 'Success'
            return response
        except Exception as e:
            response.success = False
            response.message = 'Error:{}'.format(e)
            return response

    # -1 = failed, 0 = in progress, 1 = succeeded
    def _goal_complete(self, feedback):
        FAILED = -1
        IN_PROGRESS = False
        SUCCESS = True

        if not feedback:
            # NOTE: it can take an iteration for the feedback to get set.
            return IN_PROGRESS

        if feedback.command.command_choice == feedback.command.COMMAND_FULL_BODY_FEEDBACK_SET:
            if (feedback.command.full_body_feedback.status.value !=
                    feedback.command.full_body_feedback.status.STATUS_PROCESSING):
                return IN_PROGRESS
            if (feedback.command.full_body_feedback.feedback.feedback_choice ==
                    feedback.command.full_body_feedback.feedback.FEEDBACK_STOP_FEEDBACK_SET):
                return SUCCESS
            elif (feedback.command.full_body_feedback.feedback.feedback_choice ==
                  feedback.command.full_body_feedback.feedback.FEEDBACK_FREEZE_FEEDBACK_SET):
                return SUCCESS
            elif (feedback.command.full_body_feedback.feedback.feedback_choice ==
                  feedback.command.full_body_feedback.feedback.FEEDBACK_SELFRIGHT_FEEDBACK_SET):
                return (feedback.command.full_body_feedback.feedback.selfright_feedback.status.value ==
                        feedback.command.full_body_feedback.feedback.selfright_feedback.status.STATUS_COMPLETED)
            elif (feedback.command.full_body_feedback.feedback.feedback_choice ==
                  feedback.command.full_body_feedback.feedback.FEEDBACK_SAFE_POWER_OFF_FEEDBACK_SET):
                return (feedback.command.full_body_feedback.feedback.safe_power_off_feedback.status.value ==
                        feedback.command.full_body_feedback.feedback.safe_power_off_feedback.status.STATUS_POWERED_OFF)
            elif (feedback.command.full_body_feedback.feedback.feedback_choice ==
                  feedback.command.full_body_feedback.feedback.FEEDBACK_BATTERY_CHANGE_POSE_FEEDBACK_SET):
                if (feedback.command.full_body_feedback.feedback.battery_change_pose_feedback.status.value ==
                        feedback.command.full_body_feedback.feedback.battery_change_pose_feedback.status.STATUS_COMPLETED):
                    return SUCCESS
                if (feedback.command.full_body_feedback.feedback.battery_change_pose_feedback.status.value ==
                        feedback.command.full_body_feedback.feedback.battery_change_pose_feedback.status.STATUS_FAILED):
                    return FAILED
                return IN_PROGRESS
            elif (feedback.command.full_body_feedback.feedback.feedback_choice ==
                  feedback.command.full_body_feedback.feedback.FEEDBACK_PAYLOAD_ESTIMATION_FEEDBACK_SET):
                if (feedback.command.full_body_feedback.feedback.payload_estimation_feedback.status.value ==
                        feedback.command.full_body_feedback.feedback.payload_estimation_feedback.status.STATUS_COMPLETED):
                    return SUCCESS
                if (feedback.command.full_body_feedback.feedback.payload_estimation_feedback.status.value ==
                        feedback.command.full_body_feedback.feedback.payload_estimation_feedback.status.STATUS_SMALL_MASS):
                    return SUCCESS
                if (feedback.command.full_body_feedback.feedback.payload_estimation_feedback.status.value ==
                        feedback.command.full_body_feedback.feedback.payload_estimation_feedback.status.STATUS_ERROR):
                    return FAILED
                return IN_PROGRESS
            elif (feedback.command.full_body_feedback.feedback.feedback_choice ==
                  feedback.command.full_body_feedback.feedback.FEEDBACK_CONSTRAINED_MANIPULATION_FEEDBACK_SET):
                if (feedback.command.full_body_feedback.feedback.constrained_manipulation_feedback.status.value ==
                        feedback.command.full_body_feedback.feedback.constrained_manipulation_feedback.status.
                                STATUS_RUNNING):
                    return IN_PROGRESS
                return FAILED
            else:
                return IN_PROGRESS

        elif feedback.command.command_choice == feedback.command.COMMAND_SYNCHRONIZED_FEEDBACK_SET:
            # The idea here is that a synchronized command can have arm, mobility, and/or gripper
            # sub-commands in it.  The total command isn't done until all sub-commands are satisfied.
            # So if any one of the sub-commands is still in progress, it short-circuits out as
            # IN_PROGRESS.  And if it makes it to the bottom of the function, then all components
            # must be satisfied, and it returns SUCCESS.
            # One corner case to know about is that the commands that don't provide feedback, such
            # as a velocity command will return SUCCESS.  This allows you to use them more effectively
            # with other commands.  For example if you wanted to move the arm with some velocity
            # while the mobility is going to some SE2 trajectory then that will work.

            sync_feedback = feedback.command.synchronized_feedback
            if sync_feedback.arm_command_feedback_is_set == True:
                arm_feedback = sync_feedback.arm_command_feedback
                if (arm_feedback.status.value == arm_feedback.status.STATUS_COMMAND_OVERRIDDEN
                    or arm_feedback.status.value == arm_feedback.status.STATUS_COMMAND_TIMED_OUT
                    or arm_feedback.status.value == arm_feedback.status.STATUS_ROBOT_FROZEN
                    or arm_feedback.status.value == arm_feedback.status.STATUS_INCOMPATIBLE_HARDWARE):
                    return FAILED
                if (arm_feedback.feedback.feedback_choice == arm_feedback.feedback.FEEDBACK_ARM_CARTESIAN_FEEDBACK_SET):
                    if (arm_feedback.feedback.arm_cartesian_feedback.status.value != arm_feedback.feedback.arm_cartesian_feedback.status.STATUS_TRAJECTORY_COMPLETE):
                        return IN_PROGRESS
                elif (arm_feedback.feedback.feedback_choice == arm_feedback.feedback.FEEDBACK_ARM_JOINT_MOVE_FEEDBACK_SET):
                    if (arm_feedback.feedback.arm_joint_move_feedback.status.value != arm_feedback.feedback.arm_joint_move_feedback.status.STATUS_COMPLETE):
                        return IN_PROGRESS
                elif (arm_feedback.feedback.feedback_choice == arm_feedback.feedback.FEEDBACK_NAMED_ARM_POSITION_FEEDBACK_SET):
                    if (arm_feedback.feedback.named_arm_position_feedback.status.value != arm_feedback.feedback.named_arm_position_feedback.status.STATUS_COMPLETE):
                        return IN_PROGRESS
                elif (arm_feedback.feedback.feedback_choice == arm_feedback.feedback.FEEDBACK_ARM_VELOCITY_FEEDBACK_SET):
                    self.node.get_logger().warn('WARNING: ArmVelocityCommand provides no feedback')
                    pass # May return SUCCESS below
                elif (arm_feedback.feedback.feedback_choice == arm_feedback.feedback.FEEDBACK_ARM_GAZE_FEEDBACK_SET):
                    if (arm_feedback.feedback.arm_gaze_feedback.status.value != arm_feedback.feedback.arm_gaze_feedback.status.STATUS_TRAJECTORY_COMPLETE):
                        return IN_PROGRESS
                elif (arm_feedback.feedback.feedback_choice == arm_feedback.feedback.FEEDBACK_ARM_STOP_FEEDBACK_SET):
                    self.node.get_logger().warn('WARNING: Stop command provides no feedback')
                    pass # May return SUCCESS below
                elif (arm_feedback.feedback.feedback_choice == arm_feedback.feedback.FEEDBACK_ARM_DRAG_FEEDBACK_SET):
                    if (arm_feedback.feedback.arm_drag_feedback.status.value != arm_feedback.feedback.arm_drag_feedback.status.STATUS_DRAGGING):
                        return FAILED
                elif (arm_feedback.feedback.feedback_choice == arm_feedback.feedback.FEEDBACK_ARM_IMPEDANCE_FEEDBACK_SET):
                    self.node.get_logger().warn('WARNING: ArmImpedanceCommand provides no feedback')
                    pass # May return SUCCESS below
                else:
                    self.node.get_logger().error('ERROR: unknown arm command type')
                    return IN_PROGRESS

            if sync_feedback.mobility_command_feedback_is_set == True:
                mob_feedback = sync_feedback.mobility_command_feedback
                if (mob_feedback.status.value == mob_feedback.status.STATUS_COMMAND_OVERRIDDEN
                    or mob_feedback.status.value == mob_feedback.status.STATUS_COMMAND_TIMED_OUT
                    or mob_feedback.status.value == mob_feedback.status.STATUS_ROBOT_FROZEN
                    or mob_feedback.status.value == mob_feedback.status.STATUS_INCOMPATIBLE_HARDWARE):
                    return FAILED
                if (mob_feedback.feedback.feedback_choice == mob_feedback.feedback.FEEDBACK_SE2_TRAJECTORY_FEEDBACK_SET):
                    if (mob_feedback.feedback.se2_trajectory_feedback.status.value != mob_feedback.feedback.se2_trajectory_feedback.status.STATUS_AT_GOAL):
                        return IN_PROGRESS
                elif (mob_feedback.feedback.feedback_choice == mob_feedback.feedback.FEEDBACK_SE2_VELOCITY_FEEDBACK_SET):
                    self.node.get_logger().warn('WARNING: Planar velocity commands provide no feedback')
                    pass # May return SUCCESS below
                elif (mob_feedback.feedback.feedback_choice == mob_feedback.feedback.FEEDBACK_SIT_FEEDBACK_SET):
                    if (mob_feedback.feedback.sit_feedback.status.value != mob_feedback.feedback.sit_feedback.status.STATUS_IS_SITTING):
                        return IN_PROGRESS
                elif (mob_feedback.feedback.feedback_choice == mob_feedback.feedback.FEEDBACK_STAND_FEEDBACK_SET):
                    if (mob_feedback.feedback.stand_feedback.status.value != mob_feedback.feedback.stand_feedback.status.STATUS_IS_STANDING):
                        return IN_PROGRESS
                elif (mob_feedback.feedback.feedback_choice == mob_feedback.feedback.FEEDBACK_STANCE_FEEDBACK_SET):
                    if (mob_feedback.feedback.stance_feedback.status.value == mob_feedback.feedback.stance_feedback.status.STATUS_TOO_FAR_AWAY):
                        return FAILED
                    if (mob_feedback.feedback.stance_feedback.status.value != mob_feedback.feedback.stance_feedback.status.STATUS_STANCED):
                        return IN_PROGRESS
                elif (mob_feedback.feedback.feedback_choice == mob_feedback.feedback.FEEDBACK_STOP_FEEDBACK_SET):
                    self.node.get_logger().warn('WARNING: Stop command provides no feedback')
                    pass # May return SUCCESS below
                elif (mob_feedback.feedback.feedback_choice == mob_feedback.feedback.FEEDBACK_FOLLOW_ARM_FEEDBACK_SET):
                    self.node.get_logger().warn('WARNING: FollowArmCommand provides no feedback')
                    pass # May return SUCCESS below
                else:
                    self.node.get_logger().error('ERROR: unknown mobility command type')
                    return IN_PROGRESS

            if sync_feedback.gripper_command_feedback_is_set == True:
                grip_feedback = sync_feedback.gripper_command_feedback
                if (grip_feedback.status.value == grip_feedback.status.STATUS_COMMAND_OVERRIDDEN
                    or grip_feedback.status.value == grip_feedback.status.STATUS_COMMAND_TIMED_OUT
                    or grip_feedback.status.value == grip_feedback.status.STATUS_ROBOT_FROZEN
                    or grip_feedback.status.value == grip_feedback.status.STATUS_INCOMPATIBLE_HARDWARE):
                    return FAILED
                if (grip_feedback.command.command_choice == grip_feedback.command.COMMAND_CLAW_GRIPPER_FEEDBACK_SET):
                    if (grip_feedback.command.claw_gripper_feedback.status.value != grip_feedback.command.claw_gripper_feedback.status.STATUS_AT_GOAL):
                        return IN_PROGRESS
                else:
                    self.node.get_logger().error('ERROR: unknown gripper command type')
                    return IN_PROGRESS

            return SUCCESS

        else:
            self.node.get_logger().error('ERROR: unknown robot command type')
            return IN_PROGRESS

    def _get_robot_command_feedback(self, goal_id):
        feedback = RobotCommandFeedback()
        if goal_id is None:
            feedback.command.command_choice = feedback.command.COMMAND_SYNCHRONIZED_FEEDBACK_SET
            feedback.command.synchronized_feedback.mobility_command_feedback.status.value = \
                feedback.command.synchronized_feedback.mobility_command_feedback.status.STATUS_PROCESSING
            feedback.command.synchronized_feedback.mobility_command_feedback.feedback.feedback_choice = \
                feedback.command.synchronized_feedback.mobility_command_feedback.feedback. \
                    FEEDBACK_SE2_TRAJECTORY_FEEDBACK_SET
            if self._wait_for_goal.at_goal:
                feedback.command.synchronized_feedback.mobility_command_feedback.feedback.se2_trajectory_feedback. \
                    status.value = feedback.command.synchronized_feedback.mobility_command_feedback.feedback. \
                    se2_trajectory_feedback.status.STATUS_AT_GOAL
            else:
                feedback.command.synchronized_feedback.mobility_command_feedback.feedback.se2_trajectory_feedback. \
                    status.value = feedback.command.synchronized_feedback.mobility_command_feedback.feedback. \
                    se2_trajectory_feedback.status.STATUS_GOING_TO_GOAL
        else:
            conv.convert_proto_to_bosdyn_msgs_robot_command_feedback(
                self.spot_wrapper.get_robot_command_feedback(goal_id).feedback, feedback)
        return feedback

    def handle_robot_command(self, goal_handle):
        ros_command = goal_handle.request.command
        proto_command = robot_command_pb2.RobotCommand()
        conv.convert_bosdyn_msgs_robot_command_to_proto(ros_command, proto_command)
        self._wait_for_goal = None
        if not self.spot_wrapper:
            self._wait_for_goal = WaitForGoal(self.node.get_clock(), 2.0)
            goal_id = None
        else:
            success, err_msg, goal_id = self.spot_wrapper.robot_command(proto_command)
            if not success:
                raise Exception(err_msg)

        self.node.get_logger().info('Robot now executing goal ' + str(goal_id))
        # The command is non-blocking but we need to keep this function up in order to interrupt if a
        # preempt is requested and to return success if/when the robot reaches the goal. Also check the is_active to
        # monitor whether the timeout_cb has already aborted the command
        feedback = None
        while (rclpy.ok() and not goal_handle.is_cancel_requested and
               not self._goal_complete(feedback) and goal_handle.is_active):
            feedback = self._get_robot_command_feedback(goal_id)
            feedback_msg = RobotCommand.Feedback(feedback=feedback)
            goal_handle.publish_feedback(feedback_msg)
            time.sleep(0.1)  # don't use rate here because we're already in a single thread

        # publish a final feedback
        result = RobotCommand.Result()
        if feedback is not None:
            goal_handle.publish_feedback(feedback_msg)
            result.result = feedback
        result.success = self._goal_complete(feedback) == True

        if goal_handle.is_cancel_requested:
            result.success = False
            result.message = "Cancelled"
            goal_handle.abort()
        elif not goal_handle.is_active:
            result.success = False
            result.message = "Cancelled"
            # Don't abort because that's already happened
        elif result.success:
            result.message = "Successfully completed command"
            goal_handle.succeed()
        else:
            result.message = "Failed to complete command"
            goal_handle.abort()
        self._wait_for_goal = False
        if not self.spot_wrapper:
            self.node.get_logger().info("Returning action result " + str(result))
        return result

    def handle_trajectory(self, goal_handle):
        """ROS actionserver execution handler to handle receiving a request to move to a location"""

        if goal_handle.request.target_pose.header.frame_id != 'body':
            goal_handle.abort()
            result = Trajectory.Result()
            result.success = False
            result.message = 'frame_id of target_pose must be \'body\''
            return result

        if goal_handle.request.duration.sec <= 0:
            goal_handle.abort()
            result = Trajectory.Result()
            result.success = False
            result.message = 'duration must be larger than 0'
            return result

        cmd_duration_secs = goal_handle.request.duration.sec*1.0

        resp = self.spot_wrapper.trajectory_cmd(
                        goal_x=goal_handle.request.target_pose.pose.position.x,
                        goal_y=goal_handle.request.target_pose.pose.position.y,
                        goal_heading=math_helpers.Quat(
                            w=goal_handle.request.target_pose.pose.orientation.w,
                            x=goal_handle.request.target_pose.pose.orientation.x,
                            y=goal_handle.request.target_pose.pose.orientation.y,
                            z=goal_handle.request.target_pose.pose.orientation.z
                            ).to_yaw(),
                        cmd_duration=cmd_duration_secs,
                        precise_position=goal_handle.request.precise_positioning,
                        )

        command_start_time = self.node.get_clock().now()

        # Abort the action server if cmd_duration is exceeded - the driver stops but does not provide
        # feedback to indicate this so we monitor it ourselves
        # The trajectory command is non-blocking but we need to keep this function up in order to
        # interrupt if a preempt is requested and to return success if/when the robot reaches the goal.
        # Also check the is_active to
        # monitor whether the timeout has already aborted the command

        #
        # Pre-emp missing in port to ROS2 (ros1: self.trajectory_server.is_preempt_requested())
        #

        ### rate = rclpy.Rate(10)

        try:
            while rclpy.ok() and not self.spot_wrapper.at_goal and goal_handle.is_active:
                feedback = Trajectory.Feedback()
                if self.spot_wrapper.near_goal:
                    if self.spot_wrapper._last_trajectory_command_precise:
                        feedback.feedback = "Near goal, performing final adjustments"
                    else:
                        feedback.feedback = "Near goal"
                else:
                    feedback.feedback = "Moving to goal"

                ###rate.sleep()
                goal_handle.publish_feedback(feedback)
                time.sleep(0.1)

                # check for timeout
                com_dur = self.node.get_clock().now() - command_start_time

                if com_dur.nanoseconds/1e9 > (cmd_duration_secs*10.3):
                    # timeout, quit with failure
                    self.node.get_logger().error("TIMEOUT")
                    feedback = Trajectory.Feedback()
                    feedback.feedback = "Failed to reach goal, timed out"
                    goal_handle.publish_feedback(feedback)
                    goal_handle.abort()

            result = Trajectory.Result()
            result.success = False
            result.message = "timeout"

            # If still active after exiting the loop, the command did not time out
            if goal_handle.is_active:
                #            if self.trajectory_server.is_preempt_requested():
                #                self.trajectory_server.publish_feedback(TrajectoryFeedback("Preempted"))
                #                self.trajectory_server.set_preempted()
                #                self.spot_wrapper.stop()
                #                result.success = False
                #                result.message = 'preempt'

                feedback = Trajectory.Feedback()
                if self.spot_wrapper.at_goal:
                    # self.node.get_logger().error("SUCCESS")
                    feedback.feedback = "Reached goal"
                    goal_handle.publish_feedback(feedback)
                    result.success = True
                    result.message = ''
                    goal_handle.succeed()
                else:
                    # self.node.get_logger().error("FAIL")
                    feedback.feedback = "Failed to reach goal"
                    goal_handle.publish_feedback(feedback)
                    result.success = False
                    result.message = 'not at goal'
                    goal_handle.abort()

        except Exception as e:
            self.node.get_logger().error(f"Exception: {type(e)} - {e}")
            result.success = False
            result.message = f"Exception: {type(e)} - {e}"
        # self.node.get_logger().error(f"RETURN FROM HANDLE: {result}")
        return result

    def cmdVelCallback(self, data):
        """Callback for cmd_vel command"""
        if not self.spot_wrapper:
            self.node.get_logger().info('Mock mode, received command vel ' + str(data))
            return
        self.spot_wrapper.velocity_cmd(data.linear.x, data.linear.y, data.angular.z)

    def bodyPoseCallback(self, data):
        """Callback for cmd_vel command"""
        if not self.spot_wrapper:
            self.node.get_logger().info('Mock mode, received command vel ' + str(data))
            return
        q = Quaternion()
        q.x = data.orientation.x
        q.y = data.orientation.y
        q.z = data.orientation.z
        q.w = data.orientation.w
        position = geometry_pb2.Vec3(z=data.position.z)
        pose = geometry_pb2.SE3Pose(position=position, rotation=q)
        point = trajectory_pb2.SE3TrajectoryPoint(pose=pose)
        traj = trajectory_pb2.SE3Trajectory(points=[point])
        body_control = spot_command_pb2.BodyControlParams(base_offset_rt_footprint=traj)

        mobility_params = self.spot_wrapper.get_mobility_params()
        mobility_params.body_control.CopyFrom(body_control)
        self.spot_wrapper.set_mobility_params(mobility_params)

    def handle_list_graph(self, request, response):
        """ROS service handler for listing graph_nav waypoint_ids"""
        try:
            self.node.get_logger().error(f'handle_list_graph: {request}')
            self.spot_wrapper._clear_graph()
            self.spot_wrapper._upload_graph_and_snapshots(request.upload_filepath)
            response.waypoint_ids = self.spot_wrapper.list_graph(request.upload_filepath)
            self.node.get_logger().error(f'handle_list_graph RESPONSE: {response}')
        except Exception as e:
            self.node.get_logger().error('Exception Error:{}'.format(e))
        return response

    def handle_list_world_objects(self, request, response):
        # For some reason exceptions in service callbacks don't print which makes debugging difficult!
        try:
            return self._handle_list_world_objects(request, response)
        except Exception as e:
            print('In handling list world objects, exception was', traceback.print_exception(e), flush=True)

    def _handle_list_world_objects(self, request, response):
        object_types = [ot.value for ot in request.request.object_type]
        time_start_point = None
        if request.request.timestamp_filter_is_set:
            time_start_point = request.request.timestamp_filter.sec + \
                               float(request.request.timestamp_filter.nanosec) / 1e9
        if not self.spot_wrapper:
            print('Mock return for', object_types, 'after time', time_start_point, flush=True)
            # return a fake list
            proto_response = world_object_pb2.ListWorldObjectResponse()
            world_object = proto_response.world_objects.add()
            world_object.name = 'my_fiducial_3'
            world_object.apriltag_properties.tag_id = 3
            world_object.apriltag_properties.frame_name_fiducial = 'fiducial_3'
            world_object.apriltag_properties.frame_name_fiducial_filtered = 'filtered_fiducial_3'
        else:
            proto_response = self.spot_wrapper.list_world_objects(object_types, time_start_point)
        conv.convert_proto_to_bosdyn_msgs_list_world_object_response(proto_response, response.response)
        return response

    def handle_navigate_to_feedback(self):
        """Thread function to send navigate_to feedback"""
        while rclpy.ok() and self.run_navigate_to:
            localization_state = self.spot_wrapper._graph_nav_client.get_localization_state()
            if localization_state.localization.waypoint_id:
                feedback = NavigateTo.Feedback()
                feedback.waypoint_id = localization_state.localization.waypoint_id
                self.goal_handle.publish_feedback(feedback)
            time.sleep(0.1)
            ## rclpy.Rate(10).sleep()

    def handle_navigate_to(self, goal_handle):
        """ROS service handler to run mission of the robot.  The robot will replay a mission"""
        # create thread to periodically publish feedback
        self.goal_handle = goal_handle
        feedback_thread = threading.Thread(target = self.handle_navigate_to_feedback, args = ())
        self.run_navigate_to = True
        feedback_thread.start()
        # run navigate_to
        resp = self.spot_wrapper.navigate_to(upload_path = goal_handle.request.upload_path,
                                             navigate_to = goal_handle.request.navigate_to,
                                             initial_localization_fiducial = goal_handle.request.initial_localization_fiducial,
                                             initial_localization_waypoint = goal_handle.request.initial_localization_waypoint)
        self.run_navigate_to = False
        feedback_thread.join()

        result = NavigateTo.Result()
        result.success = resp[0]
        result.message = resp[1]
        # check status
        if resp[0]:
            goal_handle.succeed()
        else:
            goal_handle.abort()

        return result

    def populate_camera_static_transforms(self, image_data):
        """Check data received from one of the image tasks and use the transform snapshot to extract the camera frame
        transforms. This is the transforms from body->frontleft->frontleft_fisheye, for example. These transforms
        never change, but they may be calibrated slightly differently for each robot so we need to generate the
        transforms at runtime.
        Args:
        image_data: Image protobuf data from the wrapper
        """
        # We exclude the odometry frames from static transforms since they are not static. We can ignore the body
        # frame because it is a child of odom or vision depending on the mode_parent_odom_tf, and will be published
        # by the non-static transform publishing that is done by the state callback
        frame_prefix = MOCK_HOSTNAME + '/'
        if self.spot_wrapper is not None:
            frame_prefix = self.spot_wrapper.frame_prefix
        excluded_frames = [self.tf_name_vision_odom.value, self.tf_name_kinematic_odom.value,
                           frame_prefix + "body"]
        excluded_frames = [f[f.rfind('/') + 1:] for f in excluded_frames]
        for frame_name in image_data.shot.transforms_snapshot.child_to_parent_edge_map:
            if frame_name in excluded_frames:
                continue
            parent_frame = image_data.shot.transforms_snapshot.child_to_parent_edge_map.get(
                frame_name).parent_frame_name
            existing_transforms = [(transform.header.frame_id, transform.child_frame_id) for transform in
                                   self.camera_static_transforms]
            if (frame_prefix + parent_frame, frame_prefix + frame_name) in existing_transforms:
                # We already extracted this transform
                continue

            transform = image_data.shot.transforms_snapshot.child_to_parent_edge_map.get(frame_name)
            local_time = self.spot_wrapper.robotToLocalTime(image_data.shot.acquisition_time)
            tf_time = Time(sec=local_time.seconds, nanosec=local_time.nanos)
            static_tf = populateTransformStamped(tf_time, transform.parent_frame_name, frame_name,
                                                 transform.parent_tform_child, frame_prefix)
            self.camera_static_transforms.append(static_tf)
            self.camera_static_transform_broadcaster.sendTransform(self.camera_static_transforms)

    def shutdown(self, sig, frame):
        self.node.get_logger().info("Shutting down ROS driver for Spot")
        self.spot_wrapper.sit()
        self.node_rate.sleep()
        self.spot_wrapper.disconnect()

    def step(self):
        """ Update spot sensors """
        if not self._printed_once:
            self.node.get_logger().info("Driver successfully started!")
            self._printed_once = True
        ### self.node.get_logger().info("Step/Update")
        if rclpy.ok():
            self.spot_wrapper.updateTasks() ############## testing with Robot
            #self.node.get_logger().info("UPDATE TASKS")
            feedback_msg = Feedback()
            if self.spot_wrapper:
                feedback_msg.standing = self.spot_wrapper.is_standing
                feedback_msg.sitting = self.spot_wrapper.is_sitting
                feedback_msg.moving = self.spot_wrapper.is_moving
                id = self.spot_wrapper.id
                try:
                    feedback_msg.serial_number = id.serial_number
                    feedback_msg.species = id.species
                    feedback_msg.version = id.version
                    feedback_msg.nickname = id.nickname
                    feedback_msg.computer_serial_number = id.computer_serial_number
                except:
                    pass
            self.feedback_pub.publish(feedback_msg)
            mobility_params_msg = MobilityParams()
            try:
                mobility_params = self.spot_wrapper.get_mobility_params()
                mobility_params_msg.body_control.position.x = \
                        mobility_params.body_control.base_offset_rt_footprint.points[0].pose.position.x
                mobility_params_msg.body_control.position.y = \
                        mobility_params.body_control.base_offset_rt_footprint.points[0].pose.position.y
                mobility_params_msg.body_control.position.z = \
                        mobility_params.body_control.base_offset_rt_footprint.points[0].pose.position.z
                mobility_params_msg.body_control.orientation.x = \
                        mobility_params.body_control.base_offset_rt_footprint.points[0].pose.rotation.x
                mobility_params_msg.body_control.orientation.y = \
                        mobility_params.body_control.base_offset_rt_footprint.points[0].pose.rotation.y
                mobility_params_msg.body_control.orientation.z = \
                        mobility_params.body_control.base_offset_rt_footprint.points[0].pose.rotation.z
                mobility_params_msg.body_control.orientation.w = \
                        mobility_params.body_control.base_offset_rt_footprint.points[0].pose.rotation.w
                mobility_params_msg.locomotion_hint = mobility_params.locomotion_hint
                mobility_params_msg.stair_hint = mobility_params.stair_hint
            except Exception as e:
                self.node.get_logger().error('Error:{}'.format(e))
                pass
            self.mobility_params_pub.publish(mobility_params_msg)
            self.node_rate.sleep()


def main(args=None):
    COLOR_END    = '\33[0m'
    COLOR_RED    = '\33[31m'
    COLOR_GREEN  = '\33[32m'
    COLOR_YELLOW = '\33[33m'

    print(COLOR_GREEN + 'Hi from spot_driver.' + COLOR_END)

    spot_ros = SpotROS()
    rclpy.init(args=args)
    """
    Main function for the SpotROS class.  Gets config from ROS and initializes the wrapper.  Holds lease from wrapper
     and updates all async tasks at the ROS rate
    """

    node = rclpy.create_node('spot_ros2')

    spot_ros.node = node
    spot_ros.group = ReentrantCallbackGroup()
    spot_ros.rgb_callback_group = MutuallyExclusiveCallbackGroup()
    spot_ros.depth_callback_group = MutuallyExclusiveCallbackGroup()
    spot_ros.depth_registered_callback_group = MutuallyExclusiveCallbackGroup()
    rate = node.create_rate(100)
    spot_ros.node_rate = rate

    # spot_ros.yaml
    spot_ros.rates = {}
    spot_ros.rates['robot_state'] = 50.0
    spot_ros.rates['metrics'] = 0.04
    spot_ros.rates['lease'] = 1.0
    spot_ros.rates['world_objects'] = 20.0
    spot_ros.rates['front_image'] = 10.0
    spot_ros.rates['side_image'] = 10.0
    spot_ros.rates['rear_image'] = 10.0

    node.declare_parameter('auto_claim', False)
    node.declare_parameter('auto_power_on', False)
    node.declare_parameter('auto_stand', False)

    node.declare_parameter('use_take_lease', True)
    node.declare_parameter('get_lease_on_action', True)
    node.declare_parameter('continually_try_stand', False)

    node.declare_parameter('deadzone', 0.05)
    node.declare_parameter('estop_timeout', 9.0)
    node.declare_parameter('start_estop', False)
    node.declare_parameter('publish_rgb', True)
    node.declare_parameter('publish_depth', True)
    node.declare_parameter('publish_depth_registered', False)
    node.declare_parameter('spot_name', '')

    spot_ros.auto_claim = node.get_parameter('auto_claim')
    spot_ros.auto_power_on = node.get_parameter('auto_power_on')
    spot_ros.auto_stand = node.get_parameter('auto_stand')
    spot_ros.start_estop = node.get_parameter('start_estop')

    spot_ros.use_take_lease = node.get_parameter('use_take_lease')
    spot_ros.get_lease_on_action = node.get_parameter('get_lease_on_action')
    spot_ros.continually_try_stand = node.get_parameter('continually_try_stand')

    spot_ros.publish_rgb = node.get_parameter('publish_rgb')
    spot_ros.publish_depth = node.get_parameter('publish_depth')
    spot_ros.publish_depth_registered = node.get_parameter('publish_depth_registered')

    # This is only done from parameter because it should be passed by the launch file
    spot_ros.name = node.get_parameter('spot_name').value
    if not spot_ros.name:
        spot_ros.name = None

    spot_ros.motion_deadzone = node.get_parameter('deadzone')
    spot_ros.estop_timeout = node.get_parameter('estop_timeout')

    spot_ros.username = get_from_env_and_fall_back_to_param("BOSDYN_CLIENT_USERNAME", node, "username", "user")
    spot_ros.password = get_from_env_and_fall_back_to_param("BOSDYN_CLIENT_PASSWORD", node, "password", "password")
    spot_ros.ip = get_from_env_and_fall_back_to_param("SPOT_IP", node, "hostname", "10.0.0.3")

    spot_ros.camera_static_transform_broadcaster = tf2_ros.StaticTransformBroadcaster(node)
    # Static transform broadcaster is super simple and just a latched publisher. Every time we add a new static
    # transform we must republish all static transforms from this source, otherwise the tree will be incomplete.
    # We keep a list of all the static transforms we already have so they can be republished, and so we can check
    # which ones we already have
    spot_ros.camera_static_transforms = []

    # Spot has 2 types of odometries: 'odom' and 'vision'
    # The former one is kinematic odometry and the second one is a combined odometry of vision and kinematics
    # These params enables to change which odometry frame is a parent of body frame and to change tf names of each odometry frames.
    frame_prefix = ''
    if spot_ros.name is not None:
        frame_prefix = spot_ros.name + '/'
    spot_ros.frame_prefix = frame_prefix
    spot_ros.mode_parent_odom_tf = node.declare_parameter('mode_parent_odom_tf',
                                                          frame_prefix + 'odom') # 'vision' or 'odom'
    spot_ros.tf_name_kinematic_odom = node.declare_parameter('tf_name_kinematic_odom',
                                                             frame_prefix + 'odom')
    spot_ros.tf_name_raw_kinematic = frame_prefix + 'odom'
    spot_ros.tf_name_vision_odom = node.declare_parameter('tf_name_vision_odom', frame_prefix + 'vision')
    spot_ros.tf_name_raw_vision = frame_prefix + 'vision'

    if spot_ros.mode_parent_odom_tf.value != spot_ros.tf_name_raw_kinematic and spot_ros.mode_parent_odom_tf.value != spot_ros.tf_name_raw_vision:
        node.get_logger().error('rosparam "mode_parent_odom_tf" should be "' + frame_prefix + 'odom" or '
                                + frame_prefix + '"vision".')
        return

    # logger
    spot_ros.logger = logging.getLogger('rosout')
    name_str = ''
    if spot_ros.name is not None:
        name_str = ' for ' + spot_ros.name
    node.get_logger().info("Starting ROS driver for Spot" + name_str)
    ############## testing with Robot
    if spot_ros.name != MOCK_HOSTNAME:
        spot_ros.spot_wrapper = SpotWrapper(spot_ros.username, spot_ros.password, spot_ros.ip, spot_ros.name,
                                            spot_ros.logger, spot_ros.start_estop.value, spot_ros.estop_timeout.value,
                                            spot_ros.rates, spot_ros.callbacks, spot_ros.use_take_lease,
                                            spot_ros.get_lease_on_action, spot_ros.continually_try_stand)
        if not spot_ros.spot_wrapper.is_valid:
            return
    else:
        node.get_logger().info("Starting ROS driver for Spot Sim")
        spot_ros.spot_wrapper = SpotSim(spot_ros.username, spot_ros.password, spot_ros.ip, spot_ros.name,
                                        node, node.get_logger(), spot_ros.start_estop.value, spot_ros.estop_timeout.value,
                                        spot_ros.rates, spot_ros.callbacks)
        
        if not spot_ros.spot_wrapper.is_valid:
            node.get_logger().info("invalid spot wrapper")
            return
    # spot_ros.spot_wrapper = spot_wrapper
    if spot_ros.spot_wrapper is None or spot_ros.spot_wrapper.is_valid:
        if spot_ros.publish_rgb.value:
            # Images #
            spot_ros.back_image_pub = node.create_publisher(Image, 'camera/back/image', 1)
            spot_ros.frontleft_image_pub = node.create_publisher(Image, 'camera/frontleft/image', 1)
            spot_ros.frontright_image_pub = node.create_publisher(Image, 'camera/frontright/image', 1)
            spot_ros.left_image_pub = node.create_publisher(Image, 'camera/left/image', 1)
            spot_ros.right_image_pub = node.create_publisher(Image, 'camera/right/image', 1)
            # Image Camera Info #
            spot_ros.back_image_info_pub = node.create_publisher(CameraInfo, 'camera/back/camera_info', 1)
            spot_ros.frontleft_image_info_pub = node.create_publisher(CameraInfo, 'camera/frontleft/camera_info', 1)
            spot_ros.frontright_image_info_pub = node.create_publisher(CameraInfo, 'camera/frontright/camera_info', 1)
            spot_ros.left_image_info_pub = node.create_publisher(CameraInfo, 'camera/left/camera_info', 1)
            spot_ros.right_image_info_pub = node.create_publisher(CameraInfo, 'camera/right/camera_info', 1)

            node.create_timer(
                1 / spot_ros.rates['front_image'],
                spot_ros.publish_camera_images_callback,
                callback_group=spot_ros.rgb_callback_group,
            )

        if spot_ros.publish_depth.value:
            # Depth #
            spot_ros.back_depth_pub = node.create_publisher(Image, 'depth/back/image', 1)
            spot_ros.frontleft_depth_pub = node.create_publisher(Image, 'depth/frontleft/image', 1)
            spot_ros.frontright_depth_pub = node.create_publisher(Image, 'depth/frontright/image', 1)
            spot_ros.left_depth_pub = node.create_publisher(Image, 'depth/left/image', 1)
            spot_ros.right_depth_pub = node.create_publisher(Image, 'depth/right/image', 1)
            # Depth Camera Info #
            spot_ros.back_depth_info_pub = node.create_publisher(CameraInfo, 'depth/back/camera_info', 1)
            spot_ros.frontleft_depth_info_pub = node.create_publisher(CameraInfo, 'depth/frontleft/camera_info', 1)
            spot_ros.frontright_depth_info_pub = node.create_publisher(CameraInfo, 'depth/frontright/camera_info', 1)
            spot_ros.left_depth_info_pub = node.create_publisher(CameraInfo, 'depth/left/camera_info', 1)
            spot_ros.right_depth_info_pub = node.create_publisher(CameraInfo, 'depth/right/camera_info', 1)

            node.create_timer(
                1 / spot_ros.rates['front_image'],
                spot_ros.publish_depth_images_callback,
                callback_group=spot_ros.depth_callback_group,
            )

        if spot_ros.publish_depth_registered.value:
            # Depth Registered #
            spot_ros.back_depth_registered_pub = node.create_publisher(Image, 'depth_registered/back/image', 1)
            spot_ros.frontleft_depth_registered_pub = node.create_publisher(Image, 'depth_registered/frontleft/image', 1)
            spot_ros.frontright_depth_registered_pub = node.create_publisher(Image, 'depth_registered/frontright/image', 1)
            spot_ros.left_depth_registered_pub = node.create_publisher(Image, 'depth_registered/left/image', 1)
            spot_ros.right_depth_registered_pub = node.create_publisher(Image, 'depth_registered/right/image', 1)
            # Depth Registered Camera Info #
            spot_ros.back_depth_registered_info_pub = \
                node.create_publisher(CameraInfo, 'depth_registered/back/camera_info', 1)
            spot_ros.frontleft_depth_registered_info_pub = \
                node.create_publisher(CameraInfo, 'depth_registered/frontleft/camera_info', 1)
            spot_ros.frontright_depth_registered_info_pub = \
                node.create_publisher(CameraInfo, 'depth_registered/frontright/camera_info', 1)
            spot_ros.left_depth_registered_info_pub = \
                node.create_publisher(CameraInfo, 'depth_registered/left/camera_info', 1)
            spot_ros.right_depth_registered_info_pub = \
                node.create_publisher(CameraInfo, 'depth_registered/right/camera_info', 1)

            node.create_timer(
                1 / spot_ros.rates['front_image'],
                spot_ros.publish_depth_registered_images_callback,
                callback_group=spot_ros.depth_registered_callback_group,
            )

        # Status Publishers #
        spot_ros.joint_state_pub = node.create_publisher(JointState, 'joint_states', 1)
        spot_ros.dynamic_broadcaster = tf2_ros.TransformBroadcaster(node)
        spot_ros.metrics_pub = node.create_publisher(Metrics, 'status/metrics', 1)
        spot_ros.lease_pub = node.create_publisher(LeaseArray, 'status/leases', 1)
        spot_ros.odom_twist_pub = node.create_publisher(TwistWithCovarianceStamped, 'odometry/twist', 1)
        spot_ros.odom_pub = node.create_publisher(Odometry, 'odometry', 1)
        spot_ros.feet_pub = node.create_publisher(FootStateArray, 'status/feet', 1)
        spot_ros.estop_pub = node.create_publisher(EStopStateArray, 'status/estop', 1)
        spot_ros.wifi_pub = node.create_publisher(WiFiState, 'status/wifi', 1)
        spot_ros.power_pub = node.create_publisher(PowerState, 'status/power_state', 1)
        spot_ros.battery_pub = node.create_publisher(BatteryStateArray, 'status/battery_states', 1)
        spot_ros.behavior_faults_pub = node.create_publisher(BehaviorFaultState, 'status/behavior_faults', 1)
        spot_ros.system_faults_pub = node.create_publisher(SystemFaultState, 'status/system_faults', 1)

        spot_ros.feedback_pub = node.create_publisher(Feedback, 'status/feedback', 1)

        spot_ros.mobility_params_pub = node.create_publisher(MobilityParams, 'status/mobility_params', 1)

        node.create_subscription(Twist, 'cmd_vel', spot_ros.cmdVelCallback, 1, callback_group=spot_ros.group)
        node.create_subscription(Pose, 'body_pose', spot_ros.bodyPoseCallback, 1, callback_group=spot_ros.group)
        node.create_service(
            Trigger, 'claim',
            lambda request, response: spot_ros.service_wrapper('claim', spot_ros.handle_claim, request, response),
            callback_group=spot_ros.group)
        node.create_service(
            Trigger, 'release',
            lambda request, response: spot_ros.service_wrapper('release', spot_ros.handle_release, request, response),
            callback_group=spot_ros.group)
        node.create_service(
            Trigger, "stop",
            lambda request, response: spot_ros.service_wrapper('stop', spot_ros.handle_stop, request, response),
            callback_group=spot_ros.group)
        node.create_service(
            Trigger, "self_right",
            lambda request, response: spot_ros.service_wrapper('self_right', spot_ros.handle_self_right,
                                                               request, response),
            callback_group=spot_ros.group)
        node.create_service(
            Trigger, "sit",
            lambda request, response: spot_ros.service_wrapper('sit', spot_ros.handle_sit, request, response),
            callback_group=spot_ros.group)
        node.create_service(
            Trigger, "stand",
            lambda request, response: spot_ros.service_wrapper('stand', spot_ros.handle_stand, request, response),
            callback_group=spot_ros.group)
        node.create_service(
            Trigger, "rollover",
            lambda request, response: spot_ros.service_wrapper('rollover', spot_ros.handle_rollover, request, response),
            callback_group=spot_ros.group)
        node.create_service(
            Trigger, "power_on",
            lambda request, response: spot_ros.service_wrapper('power_on', spot_ros.handle_power_on, request, response),
            callback_group=spot_ros.group)
        node.create_service(
            Trigger, "power_off",
            lambda request, response: spot_ros.service_wrapper('power_off', spot_ros.handle_safe_power_off,
                                                               request, response),
            callback_group=spot_ros.group)
        node.create_service(
            Trigger, "estop/hard",
            lambda request, response: spot_ros.service_wrapper('estop/hard', spot_ros.handle_estop_hard,
                                                               request, response),
            callback_group=spot_ros.group)
        node.create_service(
            Trigger, "estop/gentle",
            lambda request, response: spot_ros.service_wrapper('estop/gentle', spot_ros.handle_estop_soft,
                                                               request, response),
            callback_group=spot_ros.group)
        node.create_service(
            Trigger, "estop/release",
            lambda request, response: spot_ros.service_wrapper('estop/release', spot_ros.handle_estop_disengage,
                                                               request, response),
            callback_group=spot_ros.group)

        node.create_service(
            SetBool, "stair_mode",
            lambda request, response: spot_ros.service_wrapper('stair_mode', spot_ros.handle_stair_mode,
                                                               request, response),
            callback_group=spot_ros.group)
        node.create_service(
            SetLocomotion, "locomotion_mode",
            lambda request, response: spot_ros.service_wrapper('locomotion_mode', spot_ros.handle_locomotion_mode,
                                                               request, response),
            callback_group=spot_ros.group)
        node.create_service(
            SetVelocity, "max_velocity",
            lambda request, response: spot_ros.service_wrapper('max_velocity', spot_ros.handle_max_vel,
                                                               request, response),
            callback_group=spot_ros.group)
        node.create_service(
            ClearBehaviorFault, "clear_behavior_fault",
            lambda request, response: spot_ros.service_wrapper('clear_behavior_fault',
                                                               spot_ros.handle_clear_behavior_fault,
                                                               request, response),
            callback_group=spot_ros.group)

        node.create_service(
            ListGraph, "list_graph",
            lambda request, response: spot_ros.service_wrapper('list_graph', spot_ros.handle_list_graph,
                                                               request, response),
            callback_group=spot_ros.group)

        # This doesn't use the service wrapper because it's not a trigger and we want different mock responses
        node.create_service(
            ListWorldObjects, "list_world_objects", spot_ros.handle_list_world_objects)

        spot_ros.navigate_as = ActionServer(node, NavigateTo, 'navigate_to', spot_ros.handle_navigate_to,
                                            callback_group=spot_ros.group)
        # spot_ros.navigate_as.start() # As is online

        spot_ros.trajectory_server = ActionServer(node, Trajectory, 'trajectory', spot_ros.handle_trajectory,
                                                  callback_group=spot_ros.group)
        # spot_ros.trajectory_server.start()

        spot_ros.robot_command_server = SingleGoalActionServer(node, RobotCommand, 'robot_command',
                                                               spot_ros.handle_robot_command,
                                                               callback_group=spot_ros.group)

        # Register Shutdown Handle
        # rclpy.on_shutdown(spot_ros.shutdown) ############## Shutdown Handle

        # Wait for an estop to be connected
        if spot_ros.spot_wrapper and not spot_ros.start_estop.value:
            printed = False
            while spot_ros.spot_wrapper.is_estopped():
                if not printed:
                    print(COLOR_YELLOW + 'Waiting for estop to be released.  Make sure you have an active estop.'
                          '  You can acquire an estop on the tablet by choosing "Acquire Cut Motor Power Authority"'
                          ' in the dropdown menu from the power icon.  (This will not power the motors or take the'
                          ' lease.)' + COLOR_END,
                          flush=True)
                    printed = True
                time.sleep(0.5)
            print('Found estop!', flush=True)

        node.create_timer(0.1, spot_ros.step, callback_group=spot_ros.group)

        executor = MultiThreadedExecutor(num_threads=8)
        executor.add_node(node)

        if spot_ros.spot_wrapper is not None and spot_ros.auto_claim.value:
            spot_ros.spot_wrapper.claim()
            if spot_ros.auto_power_on.value:
                spot_ros.spot_wrapper.power_on()
                if spot_ros.auto_stand.value:
                    spot_ros.spot_wrapper.stand()

        sys.stdout.flush()

        print(f"Spinning ros2_driver")
        try:
            executor.spin()
        except KeyboardInterrupt:
            pass

        executor.shutdown()
        rclpy.shutdown()


if __name__ == '__main__':
    main()<|MERGE_RESOLUTION|>--- conflicted
+++ resolved
@@ -42,12 +42,9 @@
 #####DEBUG/RELEASE: RELATIVE PATH NOT WORKING IN DEBUG
 # Release
 from .ros_helpers import *
-<<<<<<< HEAD
-from .spot_wrapper import SpotWrapper
 from .spot_sim import SpotSim
-=======
 from spot_wrapper.wrapper import SpotWrapper
->>>>>>> ae0013fd
+
 
 ### Debug
 # from ros_helpers import *
