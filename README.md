<p align="center">
  <img src="spot.png" width="350">
  <h1 align="center">Spot ROS2 Driver</h1>
  <p align="center">
    <a href="https://github.com/MASKOR/spot_ros2/blob/main/LICENSE">
      <img src="https://img.shields.io/badge/License-MIT-yellow.svg" />
    </a>
    <a href="https://www.python.org/">
        <img src="https://img.shields.io/badge/built%20with-Python3-red.svg" />
    </a>
    <a href="https://github.com/jiuguangw/Agenoria/actions">
    <img src="https://github.com/jiuguangw/Agenoria/actions/workflows/test.yml/badge.svg">
    </a>
  </p>
</p>

# Overview
This is a ROS2 package for BostonDynamics' Spot. The package contains all necessary topics, services and actions to teleoperate or navigate Spot.
This package is derived of this [ROS1 package](https://github.com/heuristicus/spot_ros).

## Prerequisites
    - Tested for Ubuntu 20.04 + Foxy
    - Tested for Ubuntu 22.04 + Humble

## Install
<<<<<<< HEAD
In your ROS2 workspace `src` directory, clone the repo:
```bash
git clone https://github.com/bdaiinstitute/spot_ros2.git
```

Then run the install script:
```bash
cd <path to spot_ros2>
./install_spot_ros2.sh
cd <ros2 ws>
source /opt/ros/humble/setup.bash
colcon build --symlink-install
source install/local_setup.bash
```

## Example Code
See the [examples](examples/) for some examples of using the ROS2 driver.
=======
    pip3 install bosdyn-client bosdyn-mission bosdyn-api bosdyn-core
    sudo apt install ros-$ROS_DISTRO-joint-state-publisher-gui ros-$ROS_DISTRO-tf-transformations ros-$ROS_DISTRO-xacro
    wget -q -O /tmp/ros-humble-bosdyn-msgs_0.0.0-0jammy_amd64.deb https://github.com/bdaiinstitute/bosdyn_msgs/releases/download/v0.0.0-humble/ros-humble-bosdyn-msgs_0.0.0-0jammy_amd64.deb
    sudo dpkg -i /tmp/ros-humble-bosdyn-msgs_0.0.0-0jammy_amd64.deb
    rm /tmp/ros-humble-bosdyn-msgs_0.0.0-0jammy_amd64.deb
    wget -q -O /tmp/ros-humble-spot-msgs_0.0.0-0jammy_amd64.deb https://github.com/bdaiinstitute/spot_ros2/releases/download/spot_msgs-v0.0-0/ros-humble-spot-msgs_0.0.0-0jammy_amd64.deb
    sudo dpkg -i /tmp/ros-humble-spot-msgs_0.0.0-0jammy_amd64.deb
    rm /tmp/ros-humble-spot-msgs_0.0.0-0jammy_amd64.deb
    cd <path/to/ros2/ws>
    git clone https://github.com/MASKOR/Spot-ROS2.git src/
    colcon build --symlink-install

To install the spot wrapper

```
cd src/spot_ros2
git submodule init
git submodule update

pip3 install -e spot_wrapper
```

### Install depth image proc
Since `DepthCloud` is not yet ported for rviz2 , we can use [depth_image_proc](http://wiki.ros.org/depth_image_proc) to visualize the depth information from the cameras as `Pointcloud2`.

    sudo apt install ros-$ROS_DISTRO-depth-image-proc
>>>>>>> ae0013fd

## Launch
The spot login data hostname, username and password can either be specified as ROS parameters or as environment variables.  If using ROS parameters, see `spot_driver/config/spot_ros_example.yaml` for an example of what your file could look like.  If using environment variables, define `BOSDYN_CLIENT_USERNAME`, `BOSDYN_CLIENT_PASSWORD`, and `SPOT_IP`.

### Model
    ros2 launch spot_description description.launch.py

### SpotDriver
    ros2 launch spot_driver spot_driver.launch.py [config_file:=<path to your ROS config file>]

### Depth image to Pointcloud2
    ros2 launch spot_driver point_cloud_xyz.launch.py

### Command Line Example Node
The `command_spot_driver` node contains service and action clients. To send a trajectory goal execute:

    ros2 run spot_driver command_spot --ros-args -p command:=trajectory


### Multiple Robots
If you want to use multiple robots, use the `spot_driver_with_namespace` launch file:

    ros2 launch spot_driver_with_namespace.py spot_name:=<spot name> config_file:=<path to your ROS config file>

This will launch all nodes in the `spot_name` namespace and use `spot_name/` as the prefix for all frames.

## Advanced Install

### Install spot_msgs as a deb package
`spot_msgs` are normally compiled as part of this repository.  If you would prefer to install them as a debian package, follow the steps below:
```bash
wget -q -O /tmp/ros-humble-spot-msgs_0.0.0-0jammy_amd64.deb https://github.com/bdaiinstitute/spot_ros2/releases/download/spot_msgs-v0.0-0/ros-humble-spot-msgs_0.0.0-0jammy_amd64.deb
sudo dpkg -i /tmp/ros-humble-spot-msgs_0.0.0-0jammy_amd64.deb
rm /tmp/ros-humble-spot-msgs_0.0.0-0jammy_amd64.deb
```

### Install bosdyn_msgs from source
The `bosdyn_msgs` package is installed as a debian package as part of the `install_spot_ros2` script because it's very large.  It can be checked out from source [here](https://github.com/bdaiinstitute/bosdyn_msgs) and then built as a normal ROS2 package if that is preferred (compilation takes about 15 minutes).


## License

MIT license - parts of the code developed specifically for ROS2.
BSD3 license - parts of the code derived from the Clearpath Robotics ROS1 driver.

## Contributors

This project is a collaboration between the [Mobile Autonomous Systems & Cognitive Robotics Institute](https://maskor.fh-aachen.de/en/) (MASKOR) at [FH Aachen](https://www.fh-aachen.de/en/) and the [Boston Dynamics AI Institute](https://theaiinstitute.com/).

MASKOR contributors:

* Maximillian Kirsch
* Shubham Pawar
* Christoph Gollok
* Stefan Schiffer
* Alexander Ferrein

Boston Dynamics AI Institute contributors:

* Jenny Barry
* Daniel Gonzalez
* David Surovik
* Jiuguang Wang
* David Watkins

[Linköping University](https://liu.se/en/organisation/liu/ida) contributors:

* Tommy Persson<|MERGE_RESOLUTION|>--- conflicted
+++ resolved
@@ -23,10 +23,15 @@
     - Tested for Ubuntu 22.04 + Humble
 
 ## Install
-<<<<<<< HEAD
 In your ROS2 workspace `src` directory, clone the repo:
 ```bash
 git clone https://github.com/bdaiinstitute/spot_ros2.git
+```
+and initialize and install the submodules
+```bash
+cd spot_ros2
+git submodule init
+git submodule update
 ```
 
 Then run the install script:
@@ -41,34 +46,6 @@
 
 ## Example Code
 See the [examples](examples/) for some examples of using the ROS2 driver.
-=======
-    pip3 install bosdyn-client bosdyn-mission bosdyn-api bosdyn-core
-    sudo apt install ros-$ROS_DISTRO-joint-state-publisher-gui ros-$ROS_DISTRO-tf-transformations ros-$ROS_DISTRO-xacro
-    wget -q -O /tmp/ros-humble-bosdyn-msgs_0.0.0-0jammy_amd64.deb https://github.com/bdaiinstitute/bosdyn_msgs/releases/download/v0.0.0-humble/ros-humble-bosdyn-msgs_0.0.0-0jammy_amd64.deb
-    sudo dpkg -i /tmp/ros-humble-bosdyn-msgs_0.0.0-0jammy_amd64.deb
-    rm /tmp/ros-humble-bosdyn-msgs_0.0.0-0jammy_amd64.deb
-    wget -q -O /tmp/ros-humble-spot-msgs_0.0.0-0jammy_amd64.deb https://github.com/bdaiinstitute/spot_ros2/releases/download/spot_msgs-v0.0-0/ros-humble-spot-msgs_0.0.0-0jammy_amd64.deb
-    sudo dpkg -i /tmp/ros-humble-spot-msgs_0.0.0-0jammy_amd64.deb
-    rm /tmp/ros-humble-spot-msgs_0.0.0-0jammy_amd64.deb
-    cd <path/to/ros2/ws>
-    git clone https://github.com/MASKOR/Spot-ROS2.git src/
-    colcon build --symlink-install
-
-To install the spot wrapper
-
-```
-cd src/spot_ros2
-git submodule init
-git submodule update
-
-pip3 install -e spot_wrapper
-```
-
-### Install depth image proc
-Since `DepthCloud` is not yet ported for rviz2 , we can use [depth_image_proc](http://wiki.ros.org/depth_image_proc) to visualize the depth information from the cameras as `Pointcloud2`.
-
-    sudo apt install ros-$ROS_DISTRO-depth-image-proc
->>>>>>> ae0013fd
 
 ## Launch
 The spot login data hostname, username and password can either be specified as ROS parameters or as environment variables.  If using ROS parameters, see `spot_driver/config/spot_ros_example.yaml` for an example of what your file could look like.  If using environment variables, define `BOSDYN_CLIENT_USERNAME`, `BOSDYN_CLIENT_PASSWORD`, and `SPOT_IP`.
